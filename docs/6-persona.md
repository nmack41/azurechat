--- conflicted
+++ resolved
@@ -51,10 +51,6 @@
 
 As you can see this persona provides a specific example of how to write a ReactJS component using Tailwind CSS. You can now use this persona to create ReactJS components and the response will be in line with the above format.
 
-<<<<<<< HEAD
-[Next](/docs/8-extensions.md)
-=======
 ## Continue to the next step...
 
-👉 [Next: Extensions](./7-extensions.md)
->>>>>>> d5e24aeb
+👉 [Next: Extensions](./7-extensions.md)