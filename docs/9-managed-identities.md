# Using Managed Identities for Azure Chat Solution Accelerator

## Introduction

The Azure Chat Solution Accelerator powered by Azure OpenAI Service allows organizations to deploy a private chat tenant with enhanced security and control over their data. One of the new features is the support for [Managed Identities](https://learn.microsoft.com/en-us/entra/identity/managed-identities-azure-resources/overview), adding a layer of security by eliminating the need for managing service principals and secrets through the application, and leveraging Azure's built-in role-based access controls.

### Security Advantages of Managed Identities

[**Managed Identities**](https://learn.microsoft.com/en-us/entra/identity/managed-identities-azure-resources/overview) for Azure resources provide the following benefits:

1. **Improved Security**:

   - **No Secret Management**: Eliminates the need to manually store and manage credentials or keys.
   - **Automatic Rotation**: Managed Identities’ credentials are rotated automatically, eliminating potential security risk from non-rotated credentials.
   - **Scope Limited Access**: Access to Azure resources can be fine-grained, allowing least-privilege access policies.

2. **Simplified Management**:
   - **Platform Managed**: The Azure platform handles identity creation and lifecycle management.
   - **Simplified Resource Access**: Applications can request tokens to access resources without handling secrets.

## List of Services Using Managed Identities

The following services within the Azure Chat Solution Accelerator use Managed Identities for authentication:

1. **Azure OpenAI Service**
2. **Azure Cosmos DB**
3. **Azure AI Services (e.g., Document Intelligence, Azure OpenAI DALL-E)**
4. **Azure AI Search Service**
5. **Azure Storage Account**

> **Note:** Currently, due to compatibility issues, the Azure AI Speech Service does not utilize Managed Identities. There is no available documentation for using Entra ID authentication with the Speech Service, making it a `TODO` item.

## Preferred Production Deployment

Using Managed Identities is preferred for production deployments due to:

1. **Enhanced Security**: Eliminates risks associated with secret management such as accidental exposure or non-rotation of credentials.
2. **Compliance and Governance**: Managed Identities integrate with Azure's role-based access control (RBAC), facilitating easier audits and compliance management.
3. **Operational Efficiency**: Reduces the operational overhead of managing secrets, while also providing a more straightforward implementation.

### Deploy to Azure with Managed Identities

To deploy the application to Azure App Service with Managed Identities, follow the standard deployment instructions available in the [Deploy to Azure - GitHub Actions](https://github.com/microsoft/azurechat) section of the repository as follows:

1. **Update the Parameter**:
   - Set the parameter `disableLocalAuth` to `true` in [`infra/main.bicep`](/infra/main.bicep) (or [`infra/main.json`](/infra/main.json) for ARM deployment) to use Managed Identities.
2. **Deploy resources using azd**:
<<<<<<< HEAD
   - refer to the [README](../README.md)

## Run Locally with Managed Identities
=======
   - Refer to the [README](../README.md)
3. **(Optional) Setup your local development environment**:
>>>>>>> 106e0a36
   
You can run Azure Chat locally with Managed Identities  - in this case the identity of the currently logged in user (via `az login`) is used to authenticate with the required Azure services. Follow the steps below to run Azure Chat locally with Managed Identities:

1. Refer to the documentation in [Run Locally](2-run-locally.md) to set up your local environment up for development.
1. Update your `.env` file with the following setting:
   ```
   USE_MANAGED_IDENTITIES=true
   ```
1. Make sure that your `.env` either has the following settings removed, uncommented, or set to empty. Even though you have set `USE_MANAGED_IDENTITIES=true` the various SDKs that the application uses to interact with these services can still default to key based authentication if these are present:
   ```
   AZURE_OPENAI_API_KEY=
   AZURE_OPENAI_DALLE_API_KEY=
   AZURE_COSMOSDB_KEY=
   AZURE_SEARCH_API_KEY=
   AZURE_DOCUMENT_INTELLIGENCE_KEY=
   ```
1. Run this script to grant yourself RBAC permissions on the various Azure resources used by Azure Chat. 

   If you haven't already done so then you will need to login to Azure using the Azure CLI command `az login`
   - In Powershell:
     ```powershell
     PS> .\scripts\add_localdev_roles.ps1
     ```
   - In Bash:
     ```bash
     > chmod +x .\scripts\add_localdev_roles.sh
     > .\scripts\add_localdev_roles.sh
     ```
    

## Conclusion

By leveraging Managed Identities, you enhance the security posture of your Azure Chat deployment while simplifying secret management and access control. This guide outlines the security advantages and highlights the necessary parameter changes to ensure a secure and efficient production setup. For more details, review the complete code and configurations available in the repository's `infra` directory.

🏁 [Back to README](../README.md)<|MERGE_RESOLUTION|>--- conflicted
+++ resolved
@@ -45,14 +45,9 @@
 1. **Update the Parameter**:
    - Set the parameter `disableLocalAuth` to `true` in [`infra/main.bicep`](/infra/main.bicep) (or [`infra/main.json`](/infra/main.json) for ARM deployment) to use Managed Identities.
 2. **Deploy resources using azd**:
-<<<<<<< HEAD
-   - refer to the [README](../README.md)
+   - Refer to the [README](../README.md)
 
 ## Run Locally with Managed Identities
-=======
-   - Refer to the [README](../README.md)
-3. **(Optional) Setup your local development environment**:
->>>>>>> 106e0a36
    
 You can run Azure Chat locally with Managed Identities  - in this case the identity of the currently logged in user (via `az login`) is used to authenticate with the required Azure services. Follow the steps below to run Azure Chat locally with Managed Identities:
 
