# 📘 Prerequisites

Please make sure the following prerequisites are in place prior to deploying this accelerator:

<<<<<<< HEAD
1. Setup GitHub or Azure AD for Authentication:
   The [add an identity provider](./5-add-identity.md) section below shows how to configure authentication providers.
=======
1. Setup GitHub or Entra ID for authentication:
   The [add an identity provider](./3-add-identity.md) section below shows how to configure authentication providers.
>>>>>>> d5e24aeb

> [!NOTE]
> You can configure the authentication provider to your identity solution using [NextAuth providers](https://next-auth.js.org/providers/)

## 👋🏻 Introduction

_Azure Chat Solution Accelerator powered by Azure OpenAI Service_ is built using the following technologies:

- [Node.js 22](https://nodejs.org/en): an open-source, cross-platform JavaScript runtime environment.

- [Next.js 14](https://nextjs.org/docs): enables you to create full-stack web applications by extending the latest React features.

- [NextAuth.js](https://next-auth.js.org/): configurable authentication framework for Next.js.

<<<<<<< HEAD
- [OpenAI SDK](https://github.com/openai/openai-node) NodeJS library that simplifies building conversational UI
=======
- [OpenAI SDK](https://github.com/openai/openai-node) NodeJS library that simplifies building conversational UI.
>>>>>>> d5e24aeb

- [Tailwind CSS](https://tailwindcss.com/): is a utility-first CSS framework that provides a series of predefined classes that can be used to style each element by mixing and matching.

- [shadcn/ui](https://ui.shadcn.com/): re-usable components built using Radix UI and Tailwind CSS.

- [Azure Cosmos DB](https://learn.microsoft.com/en-GB/azure/cosmos-db/nosql/): fully managed platform-as-a-service (PaaS) NoSQL database to store chat history.

- [Azure OpenAI](https://learn.microsoft.com/en-us/azure/ai-services/openai/overview): Azure OpenAI Service provides REST API access to OpenAI's powerful language models including the GPT-4, GPT-35-Turbo, and Embeddings model series.

- [Azure App Service](https://learn.microsoft.com/en-us/azure/app-service/): fully managed platform-as-a-service (PaaS) for hosting web applications, REST APIs, and mobile back ends.

### Optional Azure Services

The following Azure services can be deployed to expand the feature set of your solution:

- [Azure AI Document Intelligence](https://learn.microsoft.com/en-GB/azure/ai-services/document-intelligence/): an automated data processing system that uses AI and OCR to quickly extract text and structure from documents. We use this service for extracting information from documents.

- [Azure AI Search](https://learn.microsoft.com/en-GB/azure/search/): an AI-powered Platform-as-a-Service (PaaS) that helps developers build rich search experiences for applications. We use this service for indexing and retrieving information.

- [Azure OpenAI Embeddings](https://learn.microsoft.com/en-us/azure/ai-services/openai/how-to/embeddings?tabs=console): to embed content extracted from files prior to indexing and during retrieval (vector search).

- [Azure AI Speech](https://learn.microsoft.com/en-us/azure/ai-services/speech-service/): speech recognition and generation with multi-lingual support and the ability to select and create custom voices.

# Solution Architecture

The following high-level diagram depicts the architecture of the solution accelerator:

![Architecture diagram](./images/architecture.png)

# Azure Deployment Costs

Pricing varies per region and usage, so it isn't possible to predict exact costs for your usage.
However, you can try the [Azure pricing calculator - Sample Estimate](https://azure.com/e/1f08b35661df4b5ea3663df112250b09) for the resources below.

- Azure App Service: Premium V3 Tier 1 CPU core, 4 GB RAM, 250 GB Storage. Pricing per hour. [Pricing](https://azure.microsoft.com/pricing/details/app-service/linux/)
- Azure OpenAI: Standard tier, ChatGPT and Embedding models. Pricing per 1K tokens used, and at least 1K tokens are used per question. [Pricing](https://azure.microsoft.com/en-us/pricing/details/cognitive-services/openai-service/)
- Azure AI Document Intelligence: SO (Standard) tier using pre-built layout. Pricing per document page, sample documents have 261 pages total. [Pricing](https://azure.microsoft.com/en-us/pricing/details/ai-document-intelligence/)
- Azure AI Search: Standard tier, 1 replica, free level of semantic search. Pricing per hour.[Pricing](https://azure.microsoft.com/pricing/details/search/)
- Azure Cosmos DB: Standard provisioned throughput with ZRS (Zone-redundant storage). Pricing per storage and read operations. [Pricing](https://azure.microsoft.com/en-us/pricing/details/cosmos-db/autoscale-provisioned/)
- Azure Monitor: Pay-as-you-go tier. Costs based on data ingested. [Pricing](https://azure.microsoft.com/pricing/details/monitor/)

To reduce costs, you can switch to free SKUs for Azure App Service, Azure AI Search, and Azure AI Document Intelligence by changing the parameters file under the `./infra` folder. There are some limitations to consider; for example, you can have up to 1 free Azure AI Search resource per subscription, and the free Azure AI Document Intelligence resource which only analyzes 500 pages for free each month. You can also reduce costs associated with the Azure AI Document Intelligence service by reducing the number of documents you upload.

> [!WARNING]
> To avoid unnecessary costs, remember to destroy your provisioned resources by deleting the resource group.

<<<<<<< HEAD
[Next](./3-run-locally.md)
=======
## Continue to the next step...

👉 [Next: Run Azure Chat Locally (development)](./2-run-locally.md)
>>>>>>> d5e24aeb
<|MERGE_RESOLUTION|>--- conflicted
+++ resolved
@@ -2,13 +2,8 @@
 
 Please make sure the following prerequisites are in place prior to deploying this accelerator:
 
-<<<<<<< HEAD
-1. Setup GitHub or Azure AD for Authentication:
-   The [add an identity provider](./5-add-identity.md) section below shows how to configure authentication providers.
-=======
 1. Setup GitHub or Entra ID for authentication:
    The [add an identity provider](./3-add-identity.md) section below shows how to configure authentication providers.
->>>>>>> d5e24aeb
 
 > [!NOTE]
 > You can configure the authentication provider to your identity solution using [NextAuth providers](https://next-auth.js.org/providers/)
@@ -23,11 +18,7 @@
 
 - [NextAuth.js](https://next-auth.js.org/): configurable authentication framework for Next.js.
 
-<<<<<<< HEAD
-- [OpenAI SDK](https://github.com/openai/openai-node) NodeJS library that simplifies building conversational UI
-=======
 - [OpenAI SDK](https://github.com/openai/openai-node) NodeJS library that simplifies building conversational UI.
->>>>>>> d5e24aeb
 
 - [Tailwind CSS](https://tailwindcss.com/): is a utility-first CSS framework that provides a series of predefined classes that can be used to style each element by mixing and matching.
 
@@ -74,10 +65,6 @@
 > [!WARNING]
 > To avoid unnecessary costs, remember to destroy your provisioned resources by deleting the resource group.
 
-<<<<<<< HEAD
-[Next](./3-run-locally.md)
-=======
 ## Continue to the next step...
 
-👉 [Next: Run Azure Chat Locally (development)](./2-run-locally.md)
->>>>>>> d5e24aeb
+👉 [Next: Run Azure Chat Locally (development)](./2-run-locally.md)